#####################################################################################################
# “PrOMMiS” was produced under the DOE Process Optimization and Modeling for Minerals Sustainability
# (“PrOMMiS”) initiative, and is copyright (c) 2023-2025 by the software owners: The Regents of the
# University of California, through Lawrence Berkeley National Laboratory, et al. All rights reserved.
# Please see the files COPYRIGHT.md and LICENSE.md for full copyright and license information.
#####################################################################################################
"""
Flowsheet costing block for diafiltration flowsheet model
"""

from pyomo.environ import (
    Constraint,
    Expression,
    NonNegativeReals,
    Param,
    Var,
    units,
    value,
)
from pyomo.util.calc_var_value import calculate_variable_from_constraint

from idaes.core import declare_process_block_class, register_idaes_currency_units
from idaes.core.util.constants import Constants
from idaes.models.costing.SSLW import SSLWCostingData

from prommis.nanofiltration.costing.diafiltration_cost_block import (
    DiafiltrationCostingBlockData,
)


@declare_process_block_class("DiafiltrationCosting")
class DiafiltrationCostingData(DiafiltrationCostingBlockData):
    """
    Costing block for the diafiltration flowsheet
    """

    def build_global_params(self):
        # Register currency and conversion rates based on CE Index
        register_idaes_currency_units()

        # Set the base year for all costs
        self.base_currency = units.USD_2021

        # Set a base period for all operating costs
        self.base_period = units.year

    def build_process_costs(
        self,
    ):
        """
        Builds the process-wide costing
        """
        # initialize the common global parameters
        self._build_common_global_params()

        # add total_capital_cost and total_operating_cost
        self._build_common_process_costs()

        self.factor_total_investment = Param(
            initialize=2,
            domain=NonNegativeReals,
            doc="Total investment factor [investment cost/equipment cost]",
            units=units.dimensionless,
        )
        self.factor_maintenance_labor_chemical = Param(
            initialize=0.03,
            domain=NonNegativeReals,
            doc="Maintenance-labor-chemical factor [fraction of investment cost/year]",
            units=units.year**-1,
        )
        self.factor_capital_annualization = Param(
            initialize=0.1,
            domain=NonNegativeReals,
            doc="Capital annualization factor [fraction of investment cost/year]",
            units=units.year**-1,
        )
        self.capital_recovery_factor.expr = self.factor_capital_annualization

        self.maintenance_labor_chemical_operating_cost = Var(
            initialize=1e3,
            domain=NonNegativeReals,
            doc="Maintenance-labor-chemical operating cost",
            units=self.base_currency / self.base_period,
        )
        self.total_capital_cost_constraint = Constraint(
            expr=self.total_capital_cost
            == self.factor_total_investment * self.aggregate_capital_cost
        )
        self.maintenance_labor_chemical_operating_cost_constraint = Constraint(
            expr=self.maintenance_labor_chemical_operating_cost
            == self.factor_maintenance_labor_chemical * self.total_capital_cost
        )
        self.total_fixed_operating_cost = Expression(
            expr=self.aggregate_fixed_operating_cost
            + self.maintenance_labor_chemical_operating_cost,
            doc="Total fixed operating costs",
        )
        self.total_variable_operating_cost = Expression(
            expr=(
                (
                    self.aggregate_variable_operating_cost
                    + sum(self.aggregate_flow_costs[f] for f in self.used_flows)
                    * self.utilization_factor
                )
                if self.used_flows
                else self.aggregate_variable_operating_cost
            ),
            doc="Total variable operating cost of process per operating period",
        )
        self.total_operating_cost_constraint = Constraint(
            expr=self.total_operating_cost
            == (self.total_fixed_operating_cost + self.total_variable_operating_cost),
            doc="Total operating cost of process per operating period",
        )
        self.total_annualized_cost = Expression(
            expr=(
                self.total_capital_cost * self.capital_recovery_factor
                + self.total_operating_cost
            ),
            doc="Total annualized cost of operation",
        )

    @staticmethod
    def initialize_build(self):
        calculate_variable_from_constraint(
            self.total_capital_cost, self.total_capital_cost_constraint
        )
        calculate_variable_from_constraint(
            self.maintenance_labor_chemical_operating_cost,
            self.maintenance_labor_chemical_operating_cost_constraint,
        )
        calculate_variable_from_constraint(
            self.total_operating_cost, self.total_operating_cost_constraint
        )

    def cost_membranes(
        blk,
        membrane_length,
        membrane_width,
    ):
        """
        Costing method for membranes.
        Simple costing method is equivalent.

        References:
            https://doi.org/10.1016/j.ijggc.2019.03.018

        Args:
            membrane_length: total membrane length (m)
            membrane_width: membrane width (m)
        """

        blk.factor_membrane_replacement = Param(
            initialize=0.2,
            doc="Membrane replacement factor [fraction of membrane replaced/year]",
            units=units.year**-1,
        )
        blk.membrane_cost = Param(
            initialize=50,
            doc="Membrane cost",
            units=units.USD_2021 / (units.meter**2),  # TODO: validate reference year
        )

        # create the capital and operating cost variables
        blk.capital_cost = Var(
            initialize=1e5,
            domain=NonNegativeReals,
            units=blk.costing_package.base_currency,
            doc="Unit capital cost",
        )
        blk.fixed_operating_cost = Var(
            initialize=1e5,
            domain=NonNegativeReals,
            units=blk.costing_package.base_currency / blk.costing_package.base_period,
            doc="Unit fixed operating cost",
        )

        # calculate membrane area
        blk.membrane_area = Var(
            initialize=2700,
            domain=NonNegativeReals,
            doc="Membrane area in square meters",
            units=units.m**2,
        )

        @blk.Constraint()
        def membrane_area_equation(blk):
            return blk.membrane_area == units.convert(
                (membrane_length * membrane_width), to_units=units.m**2
            )

        @blk.Constraint()
        def capital_cost_constraint(blk):
            return blk.capital_cost == units.convert(
                (blk.membrane_cost * blk.membrane_area),
                to_units=blk.costing_package.base_currency,
            )

        @blk.Constraint()
        def fixed_operating_cost_constraint(blk):
            return blk.fixed_operating_cost == units.convert(
                (
                    blk.factor_membrane_replacement
                    * blk.membrane_cost
                    * blk.membrane_area
                ),
                to_units=blk.costing_package.base_currency
                / blk.costing_package.base_period,
            )

    def cost_membrane_pressure_drop(
        blk,
        water_flux,
        vol_flow_feed,
        vol_flow_perm,
    ):
        """
        Costing method for membrane pressure drop.
        Not intended to be called when using the simple costing option.

        Args:
            water_flux: water flux through membrane (m/h)
            vol_flow_feed: volumetric flow rate of feed (m3/h)
            vol_flow_perm: volumetric flow rate of permeate (m3/h)
        """
        blk.hydraulic_permeability = Param(
            initialize=3,
            mutable=True,
            doc="Hydraulic permeability (Lp) of the membrane",
            units=units.L / units.m**2 / units.hr / units.bar,
        )

        if not (hasattr(blk.costing_package, "electricity_cost")):
            blk.electricity_cost = Var(
                initialize=0.141,
                domain=NonNegativeReals,
                doc="Unit cost of electricity",
                units=units.USD_2021 / units.kWh,
            )

        else:
            blk.electricity_cost = Var(
                initialize=value(blk.costing_package.electricity_cost),
                domain=NonNegativeReals,
                doc="Unit cost of electricity",
                units=blk.costing_package.electricity_cost.units,
            )
        blk.electricity_cost.fix()

        blk.variable_operating_cost = Var(
            initialize=1e5,
            domain=NonNegativeReals,
            units=blk.costing_package.base_currency / blk.costing_package.base_period,
            doc="Unit variable operating cost",
        )

        # calculate pressure drop
        blk.pressure_drop = Var(
            initialize=483,
            domain=NonNegativeReals,  # we expect a positive value for pressure drop (Pin-Pout, where Pout<Pin)
            doc="Pressure drop over the membrane",
            units=units.psi,
        )

        Lp = units.convert(
            blk.hydraulic_permeability,
            to_units=units.m**3 / units.m**2 / units.hr / units.bar,
        )

        @blk.Constraint()
        def pressure_drop_equation(blk):
            return blk.pressure_drop == units.convert(
                (water_flux / Lp), to_units=units.psi
            )

        # calculate specific energy consumption
        blk.SEC = Var(
            initialize=3,
            domain=NonNegativeReals,
            doc="Specific energy consumption of feed pump",
            units=units.kWh / units.m**3,
        )

        dP = units.convert(blk.pressure_drop, to_units=units.Pa)

        @blk.Constraint()
        def SEC_equation(blk):
            return blk.SEC == units.convert(
                (vol_flow_feed * dP / vol_flow_perm), to_units=units.kWh / units.m**3
            )

        @blk.Constraint()
        def variable_operating_cost_constraint(blk):
            return blk.variable_operating_cost == units.convert(
                (blk.SEC * vol_flow_perm * blk.electricity_cost),
                to_units=blk.costing_package.base_currency
                / blk.costing_package.base_period,
            )

    def cost_pump(
        blk,
        inlet_pressure,
        outlet_pressure,
        inlet_vol_flow,
        simple_costing=False,
    ):
        """
        Costing methods for pumps. The simple costing method only requires the inlet volume flow.

<<<<<<< HEAD
        References for default method:
            https://doi.org/10.1016/j.memsci.2015.04.065
            Volk, Michael. Pump characteristics and applications. CRC Press, 2013.
            Moran, Seán. "Pump Sizing: Bridging the Gap Between Theory and Practice."
=======
        References:
            [1] Volk, Michael. Pump characteristics and applications. CRC Press, 2013.
            [2] Moran, Seán. "Pump Sizing: Bridging the Gap Between Theory and Practice."
>>>>>>> f54e2b9f
                The Best of Equipment Series (2016): 3.
            [3] https://www.bls.gov/regions/midwest/data/averageenergyprices_selectedareas_table.htm
            [4] https://doi.org/10.1016/j.memsci.2015.04.065

        References for simple method:
            pump factors: https://pubs.acs.org/doi/10.1021/acsestengg.3c00537

        Args:
            inlet_pressure: pressure of inlet stream to pump (Pa)
            outlet_pressure: pressure of outlet stream from pump (psi)
            inlet_vol_flow: volumetric flow rate of inlet stream to pump (m3/h)
            simple_costing: Boolean to determine which costing method is implemented
        """
<<<<<<< HEAD

        # default costing method
        if simple_costing == False:
            blk.density = Param(
                initialize=1000,
                doc="Operating fluid density",
                units=units.kg / units.m**3,
            )
            blk.specific_gravity = Param(
                initialize=1,
                doc="Operating fluid specific gravity",
                units=units.dimensionless,
            )
            blk.pump_correlation_factor = Param(
                initialize=622.59,
                doc="Pump correlation factor (constant)",
                units=units.USD_1996 / (units.kPa * units.m**3 / units.hr) ** 0.39,
            )
            blk.pump_exponential_factor = Param(
                initialize=0.39,
                doc="Pump correlation factor (exponential)",
                units=units.dimensionless,
            )
            blk.pump_head_factor = Param(
                initialize=2.31,
                doc="Pump head factor",
                units=units.ft / units.psi,
            )
            blk.pump_power_factor = Param(
                initialize=3.6 * 10 ** (6),
                doc="Pump power factor",
                units=units.dimensionless,
=======
        blk.density = Param(
            initialize=1000,
            doc="Operating fluid density",
            units=units.kg / units.m**3,
        )
        blk.specific_gravity = Param(
            initialize=1,
            doc="Operating fluid specific gravity",
            units=units.dimensionless,
        )
        blk.pump_correlation_factor = Param(
            initialize=622.59,
            doc="Pump correlation factor (constant)",
            units=units.USD_1996 / (units.kPa * units.m**3 / units.hr) ** 0.39,
        )
        blk.pump_exponential_factor = Param(
            initialize=0.39,
            doc="Pump correlation factor (exponential)",
            units=units.dimensionless,
        )
        blk.pump_head_factor = Param(
            initialize=2.31,
            doc="Pump head factor",
            units=units.ft / units.psi,
        )
        blk.pump_efficiency = Param(
            initialize=0.7,
            doc="Pump efficiency",
            units=units.dimensionless,
        )
        if not (hasattr(blk.costing_package, "electricity_cost")):
            blk.electricity_cost = Var(
                initialize=0.141,
                domain=NonNegativeReals,
                doc="Unit cost of electricity",
                units=units.USD_2021 / units.kWh,
>>>>>>> f54e2b9f
            )
            blk.pump_efficiency = Param(
                initialize=0.7,
                doc="Pump efficiency",
                units=units.dimensionless,
            )
            if not (hasattr(blk.costing_package, "electricity_cost")):
                blk.electricity_cost = Var(
                    initialize=0.141,
                    domain=NonNegativeReals,
                    doc="Unit cost of electricity",
                    units=units.USD_2021 / units.kWh,
                )
            else:
                blk.electricity_cost = Var(
                    initialize=value(blk.costing_package.electricity_cost),
                    domain=NonNegativeReals,
                    doc="Unit cost of electricity",
                    units=blk.costing_package.electricity_cost.units,
                )
            blk.electricity_cost.fix()

            # create the capital and operating cost variables
            blk.capital_cost = Var(
                initialize=1e5,
                domain=NonNegativeReals,
                units=blk.costing_package.base_currency,
                doc="Unit capital cost",
            )
            blk.variable_operating_cost = Var(
                initialize=1e5,
                domain=NonNegativeReals,
                units=blk.costing_package.base_currency
                / blk.costing_package.base_period,
                doc="Unit variable operating cost",
            )

            @blk.Constraint()
            def capital_cost_constraint(blk):
                return blk.capital_cost == units.convert(
                    blk.pump_correlation_factor
                    * (inlet_vol_flow * inlet_pressure) ** blk.pump_exponential_factor,
                    to_units=blk.costing_package.base_currency,
                )

            # calculate the pump head: pump Ref [1] Eqn 1.1
            blk.pump_head = Var(
                initialize=10,
                domain=NonNegativeReals,
                doc="Pump head in meters",
                units=units.m,
            )

            @blk.Constraint()
            def pump_head_equation(blk):
                return blk.pump_head == units.convert(
                    (outlet_pressure * blk.pump_head_factor / blk.specific_gravity),
                    to_units=units.m,
                )

            # calculate the pump power: pump Ref [2] Eqn 7
            blk.pump_power = Var(
                initialize=10,
                domain=NonNegativeReals,
                doc="Pump power in kWh required for the operational period",
                units=units.kWh,
            )

            grav_constant = units.convert(
                Constants.acceleration_gravity, to_units=units.m / units.hr**2
            )

<<<<<<< HEAD
            @blk.Constraint()
            def pump_power_equation(blk):
                return blk.pump_power == units.convert(
                    (
                        units.convert(
                            (
                                inlet_vol_flow
                                * blk.density
                                * grav_constant
                                * blk.pump_head
                                / blk.pump_power_factor
                                / blk.pump_efficiency
                            ),
                            to_units=units.kW,
                        )
                        * blk.costing_package.base_period  # per one year
                    ),
                    to_units=units.kWh,
                )

            @blk.Constraint()
            def variable_operating_cost_constraint(blk):
                return blk.variable_operating_cost == units.convert(
                    blk.pump_power
                    * blk.electricity_cost
                    / blk.costing_package.base_period,  # per one year
                    to_units=blk.costing_package.base_currency
                    / blk.costing_package.base_period,
                )

        # simple costing method; does not use pressure arguments
        if simple_costing == True:
            blk.pump_factor_capital = Param(
                initialize=700,
                doc="Pump factor (capital) for simple costing",
                units=units.USD_2018 / units.kW,
            )
            blk.pump_factor_operating = Param(
                initialize=560,  # assumes electricity at $0.07/kWh and operating for 8000 hr/yr
                doc="Pump factor (operating) for simple costing",
                units=units.USD_2018 / units.kW / units.yr,
            )
            blk.pump_power_factor_simple = Var(
                initialize=898,  # for 145 psi operational pressure
                units=units.kJ / units.m**3,
                doc="Pump factor for linear power calculation",
            )

            @blk.Constraint()
            def pump_power_factor_equation(blk):
                return blk.pump_power_factor_simple == units.convert(
                    (
                        (
                            units.convert(outlet_pressure, to_units=units.Pa)
                            - units.convert(inlet_pressure, to_units=units.Pa)
                        )
                        * units.m
                        / units.m
                    ),
                    to_units=units.kJ / units.m**3,
                )

            # TODO: use an installation power for CAPEX
            # blk.pump_installation_power_simple = Var(
            #     initialize=10,
            #     domain=NonNegativeReals,
            #     units=units.kW,
            #     doc="Pump installation power for simple capital costing",
            # )

            blk.pump_operating_power_simple = Var(
                initialize=10,
                domain=NonNegativeReals,
                units=units.kW,
                doc="Pump operating power for simple operational costing",
=======
        @blk.Constraint()
        def pump_power_equation(blk):
            return blk.pump_power == units.convert(
                (
                    units.convert(
                        (
                            inlet_vol_flow
                            * blk.density
                            * Constants.acceleration_gravity
                            * blk.pump_head
                            / blk.pump_efficiency
                        ),
                        to_units=units.kW,
                    )
                    * blk.costing_package.base_period  # per one year
                ),
                to_units=units.kWh,
>>>>>>> f54e2b9f
            )

            @blk.Constraint()
            def pump_power_simple_equation(blk):
                return blk.pump_operating_power_simple == units.convert(
                    blk.pump_power_factor_simple * inlet_vol_flow,
                    to_units=units.kW,
                )

            calculate_variable_from_constraint(
                blk.pump_operating_power_simple,
                blk.pump_power_simple_equation,
            )

            # @blk.Constraint()  # TODO: determine why this constraint is not being enforced
            # def pump_installation_power_constraint(blk):
            #     return (
            #         blk.pump_installation_power_simple
            #         >= blk.pump_operating_power_simple
            #     )

            # create the capital and operating cost variables
            blk.capital_cost = Var(
                initialize=1e5,
                domain=NonNegativeReals,
                units=blk.costing_package.base_currency,
                doc="Unit capital cost",
            )
            blk.variable_operating_cost = Var(
                initialize=1e5,
                domain=NonNegativeReals,
                units=blk.costing_package.base_currency
                / blk.costing_package.base_period,
                doc="Unit variable operating cost",
            )

            @blk.Constraint()
            def capital_cost_constraint(blk):
                return blk.capital_cost == units.convert(
                    blk.pump_factor_capital * blk.pump_operating_power_simple,
                    to_units=blk.costing_package.base_currency,
                )

            @blk.Constraint()
            def vaariable_operaitng_cost_constraint(blk):
                return blk.variable_operating_cost == units.convert(
                    blk.pump_factor_operating * blk.pump_operating_power_simple,
                    to_units=blk.costing_package.base_currency
                    / blk.costing_package.base_period,
                )

    def cost_precipitator(
        blk,
        precip_volume,
        precip_headspace=1.2,
        simple_costing=False,
    ):
        """
        Costing method for precipitator unit. Default method assumes these are horizontal
        vessels made from 1.25 in thick carbon steel, includes platforms and ladders, and
        each instance is one unit (default args). The simple method uses a linear relationship
        with volume to calculate capital costs and currently does not include operating costs.

        References for default method:
            residence time:
                https://www.sciencedirect.com/science/article/pii/S0304386X19309806
                https://onlinelibrary.wiley.com/doi/full/10.1002/ceat.201700667
                https://pubs.acs.org/doi/full/10.1021/acs.iecr.1c04876
                https://www.sciencedirect.com/science/article/pii/S0304386X01002134
            vessel dimensions:
                https://www.accessengineeringlibrary.com/content/book/9781260455410/back-matter/appendix1?implicit-login=true

        Reference for simple method:
            H.P. Loh, Jennifer Lyons, and Charles W. White, III. Process Equipment Cost
                Estimation Final Report. DOE/NETL-2002/1169. January 2002.

        Args:
            precip_volume: volume of the precipitator as calculated by the unit model (m3)
            precip_headaspace: precipitator headspace percentage; default value is 20%
            simple_costing: Boolean to determine which costing method is implemented
        """

        if simple_costing == False:

            # calculate the volume needed
            blk.volume_capacity = Var(
                initialize=120,
                domain=NonNegativeReals,
                doc="Volume requirement of precipitator vessel",
                units=units.m**3,
            )

            @blk.Constraint()
            def volume_capacity_equation(blk):
                return blk.volume_capacity == units.convert(
                    (precip_headspace * precip_volume), to_units=units.m**3
                )

            # include a length and diameter constraint
            blk.precipitator_diameter = Var(
                initialize=6,
                bounds=(1, 12),
                doc="Diameter of the precipitator vessel",
                units=units.ft,
            )
            blk.precipitator_diameter.fix()
            blk.precipitator_length = Var(
                initialize=8,
                bounds=(3, 10),
                doc="Length of the precipitator vessel",
                units=units.ft,
            )

            @blk.Constraint()
            def diameter_length_ratio_equation(blk):
                """
                Coefficients come from literature source noted in above docstring
                """
                return units.convert(blk.precipitator_length, to_units=units.inch) == (
                    units.convert(
                        (
                            blk.volume_capacity
                            - units.convert(
                                (
                                    2
                                    * (0.954 * units.gal / units.ft**3)
                                    * (
                                        units.convert(
                                            blk.precipitator_diameter,
                                            to_units=units.inch,
                                        )
                                        / (12 * units.inch / units.ft)
                                    )
                                    ** 3
                                ),
                                to_units=units.m**3,
                            )
                        )
                        / units.convert(
                            (
                                (0.0034 * units.gal / units.inch**3)
                                * units.convert(
                                    blk.precipitator_diameter, to_units=units.inch
                                )
                                ** 2
                            ),
                            to_units=units.m**2,
                        ),
                        to_units=units.inch,
                    )
                )

            SSLWCostingData.cost_vessel(
                blk,
                vertical=False,  # horizontal vessel
                vessel_diameter=blk.precipitator_diameter,
                vessel_length=blk.precipitator_length,
            )

        if simple_costing == True:
            blk.precipitator_factor_capital = Param(
                initialize=1000,
                doc="Precipitator factor (capital) for simple costing",
                units=units.USD_1998 / units.m**3,
            )

            # create the capital cost variable
            blk.capital_cost = Var(
                initialize=1e5,
                domain=NonNegativeReals,
                units=blk.costing_package.base_currency,
                doc="Unit capital cost",
            )

            @blk.Constraint()
            def capital_cost_constraint(blk):
                return blk.capital_cost == units.convert(
                    blk.precipitator_factor_capital * precip_volume
                    + 12000 * units.USD_1998,
                    to_units=blk.costing_package.base_currency,
                )<|MERGE_RESOLUTION|>--- conflicted
+++ resolved
@@ -307,19 +307,12 @@
         """
         Costing methods for pumps. The simple costing method only requires the inlet volume flow.
 
-<<<<<<< HEAD
         References for default method:
-            https://doi.org/10.1016/j.memsci.2015.04.065
-            Volk, Michael. Pump characteristics and applications. CRC Press, 2013.
-            Moran, Seán. "Pump Sizing: Bridging the Gap Between Theory and Practice."
-=======
-        References:
             [1] Volk, Michael. Pump characteristics and applications. CRC Press, 2013.
             [2] Moran, Seán. "Pump Sizing: Bridging the Gap Between Theory and Practice."
->>>>>>> f54e2b9f
                 The Best of Equipment Series (2016): 3.
             [3] https://www.bls.gov/regions/midwest/data/averageenergyprices_selectedareas_table.htm
-            [4] https://doi.org/10.1016/j.memsci.2015.04.065
+            [4] https://doi.org/10.1016/j.memsci.2015.04.065.
 
         References for simple method:
             pump factors: https://pubs.acs.org/doi/10.1021/acsestengg.3c00537
@@ -330,8 +323,6 @@
             inlet_vol_flow: volumetric flow rate of inlet stream to pump (m3/h)
             simple_costing: Boolean to determine which costing method is implemented
         """
-<<<<<<< HEAD
-
         # default costing method
         if simple_costing == False:
             blk.density = Param(
@@ -359,49 +350,6 @@
                 doc="Pump head factor",
                 units=units.ft / units.psi,
             )
-            blk.pump_power_factor = Param(
-                initialize=3.6 * 10 ** (6),
-                doc="Pump power factor",
-                units=units.dimensionless,
-=======
-        blk.density = Param(
-            initialize=1000,
-            doc="Operating fluid density",
-            units=units.kg / units.m**3,
-        )
-        blk.specific_gravity = Param(
-            initialize=1,
-            doc="Operating fluid specific gravity",
-            units=units.dimensionless,
-        )
-        blk.pump_correlation_factor = Param(
-            initialize=622.59,
-            doc="Pump correlation factor (constant)",
-            units=units.USD_1996 / (units.kPa * units.m**3 / units.hr) ** 0.39,
-        )
-        blk.pump_exponential_factor = Param(
-            initialize=0.39,
-            doc="Pump correlation factor (exponential)",
-            units=units.dimensionless,
-        )
-        blk.pump_head_factor = Param(
-            initialize=2.31,
-            doc="Pump head factor",
-            units=units.ft / units.psi,
-        )
-        blk.pump_efficiency = Param(
-            initialize=0.7,
-            doc="Pump efficiency",
-            units=units.dimensionless,
-        )
-        if not (hasattr(blk.costing_package, "electricity_cost")):
-            blk.electricity_cost = Var(
-                initialize=0.141,
-                domain=NonNegativeReals,
-                doc="Unit cost of electricity",
-                units=units.USD_2021 / units.kWh,
->>>>>>> f54e2b9f
-            )
             blk.pump_efficiency = Param(
                 initialize=0.7,
                 doc="Pump efficiency",
@@ -469,11 +417,6 @@
                 units=units.kWh,
             )
 
-            grav_constant = units.convert(
-                Constants.acceleration_gravity, to_units=units.m / units.hr**2
-            )
-
-<<<<<<< HEAD
             @blk.Constraint()
             def pump_power_equation(blk):
                 return blk.pump_power == units.convert(
@@ -482,9 +425,8 @@
                             (
                                 inlet_vol_flow
                                 * blk.density
-                                * grav_constant
+                                * Constants.acceleration_gravity
                                 * blk.pump_head
-                                / blk.pump_power_factor
                                 / blk.pump_efficiency
                             ),
                             to_units=units.kW,
@@ -549,25 +491,6 @@
                 domain=NonNegativeReals,
                 units=units.kW,
                 doc="Pump operating power for simple operational costing",
-=======
-        @blk.Constraint()
-        def pump_power_equation(blk):
-            return blk.pump_power == units.convert(
-                (
-                    units.convert(
-                        (
-                            inlet_vol_flow
-                            * blk.density
-                            * Constants.acceleration_gravity
-                            * blk.pump_head
-                            / blk.pump_efficiency
-                        ),
-                        to_units=units.kW,
-                    )
-                    * blk.costing_package.base_period  # per one year
-                ),
-                to_units=units.kWh,
->>>>>>> f54e2b9f
             )
 
             @blk.Constraint()
