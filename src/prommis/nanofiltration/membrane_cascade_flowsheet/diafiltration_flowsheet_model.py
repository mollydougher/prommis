#####################################################################################################
# “PrOMMiS” was produced under the DOE Process Optimization and Modeling for Minerals Sustainability
# (“PrOMMiS”) initiative, and is copyright (c) 2023-2025 by the software owners: The Regents of the
# University of California, through Lawrence Berkeley National Laboratory, et al. All rights reserved.
# Please see the files COPYRIGHT.md and LICENSE.md for full copyright and license information.
#####################################################################################################
"""Class for building the full IDAES diafiltration flowsheet."""

import logging

from pyomo.core.base.param import ScalarParam
from pyomo.core.expr import identify_components
from pyomo.environ import (
    ConcreteModel,
    Constraint,
    Objective,
    Param,
    RangeSet,
    Set,
    TransformationFactory,
    Var,
    maximize,
<<<<<<< HEAD
    units,
=======
    value,
>>>>>>> c31ea344
)
from pyomo.network import Arc

import idaes.logger as idaeslog
from idaes.core import (
    FlowsheetBlock,
    MaterialBalanceType,
    MomentumBalanceType,
    UnitModelBlock,
    UnitModelCostingBlock,
)
from idaes.core.util.initialization import propagate_state
from idaes.core.util.scaling import set_scaling_factor
from idaes.models.unit_models import (
    EnergySplittingType,
    Mixer,
    MixerInitializer,
    MixingType,
    MomentumMixingType,
    MSContactorInitializer,
)
from idaes.models.unit_models import Separator as Splitter
from idaes.models.unit_models import SeparatorInitializer

import numpy as np

from prommis.nanofiltration.costing.diafiltration_cost_model import (
    DiafiltrationCosting,
    DiafiltrationCostingData,
)
from prommis.nanofiltration.membrane_cascade_flowsheet.membrane import Membrane
from prommis.nanofiltration.membrane_cascade_flowsheet.precipitator import Precipitator
from prommis.nanofiltration.membrane_cascade_flowsheet.solute_property import (
    SoluteParameters,
)


class DiafiltrationModel:
    """
    Multi-stage diafiltration model, built using custom IDAES units.

    Model specifications:
    NS Number of Stages
    NT Number of Tubes

    Parameters:
    solutes
    flux
    sieving coefficient
    feed
    diafiltrate

    Example input:
    solutes=["Li", "Co"],
    flux=0.1,
    sieving_coefficient={"Li": 1.3, "Co": 0.5},
    feed={
        "solvent": 100,  # m^3/hr of water
        "Li": 1.7 * 100,  # kg/hr
        "Co": 17 * 100,  # kg/hr
    },
    diafiltrate={
        "solvent": 30,  # m^3/hr of water
        "Li": 0.1 * 30,  # kg/hr
        "Co": 0.2 * 30,  # kg/hr
    },
    precipitate_yield={
        "permeate": {"Li": 0.81, "Co": 0.05},
        "retentate": {"Li": 0.05, "Co": 0.99},
    },
    precipitate=True,
    solute_obj='Co' (or 'Li')

    """

    def __init__(
        self,
        NS,
        NT,
        solutes,
        flux,
        sieving_coefficient,
        feed,
        diafiltrate,
        precipitate_yield,
        precipitate=True,
        atmospheric_pressure=101325,  # ambient pressure, Pa
        operating_pressure=145,  # nanofiltration operating pressure, psi
        simple_costing=False,
        solute_obj="Co",
    ):
        """Store model parameters."""
        self.ns = NS
        self.nt = NT
        self.solutes = solutes
        self.flux = flux
        self.sieving_coefficient = sieving_coefficient
        self.feed = feed
        self.diaf = diafiltrate
        self.precipitate = precipitate
        self.perc_precipitate = precipitate_yield
        self.atmospheric_pressure = atmospheric_pressure
        self.operating_pressure = operating_pressure
        self.simple_costing = simple_costing
        self.solute_obj = solute_obj

    def build_flowsheet(self, mixing="tube"):
        """Build the multi-stage diafiltration flowsheet."""
        m = ConcreteModel()
        m.fs = FlowsheetBlock(dynamic=False)
        m.fs.properties = SoluteParameters(solutes=self.solutes)
        m.fs.stages = RangeSet(self.ns)
        m.fs.tubes = RangeSet(self.nt)
        m.fs.solutes = Set(initialize=self.solutes)
        self.add_stages(m)
        self.add_mixers(m, mixing=mixing)
        self.add_recycles(m, mixing=mixing)
        self.add_feed(m)
        self.add_diafiltrate(m)
        self.add_isotropic_stage_length(m)
        self.add_objectives(m)

        if self.precipitate:
            self.mix_products(m)
            self.add_precipitators(m)
            self.connect_diafiltrate(m)
            self.precipitate_objectives(m)

        # set LB of all units outside of membranes to 0
        for i in m.component_data_objects(Var):
            if i.lb == 1e-8 and "stage" not in i.name:
                i.setlb(0)

        return m

    def add_stages(self, m):
        """Add membrane stages."""
        # add membrane stages
        m.fs.stage = Membrane(
            RangeSet(self.ns),
            number_of_finite_elements=self.nt,
            flux=self.flux,
            sieving_coefficient=self.sieving_coefficient,
            streams={
                "retentate": {
                    "property_package": m.fs.properties,
                    "side_streams": RangeSet(self.nt),
                    "has_energy_balance": False,
                    "has_pressure_balance": False,
                },
                "permeate": {
                    "property_package": m.fs.properties,
                    "has_feed": False,
                    "has_energy_balance": False,
                    "has_pressure_balance": False,
                },
            },
        )

        # fix inlet of first stage to its LB 1e-8 (unused)
        m.fs.stage[1].retentate_inlet_state[0].flow_vol.fix(1e-8)
        for sol in self.solutes:
            m.fs.stage[1].retentate_inlet_state[0].flow_mass_solute[sol].fix(1e-8)

        # add retentate and permeate splitters for each stage
        m.fs.split_retentate = Splitter(
            RangeSet(self.ns),
            outlet_list=["product", "recycle"],
            property_package=m.fs.properties,
            material_balance_type=MaterialBalanceType.componentTotal,
            momentum_balance_type=MomentumBalanceType.none,
            energy_split_basis=EnergySplittingType.none,
        )

        m.fs.split_permeate = Splitter(
            RangeSet(self.ns),
            outlet_list=["product", "forward"],
            property_package=m.fs.properties,
            material_balance_type=MaterialBalanceType.componentTotal,
            momentum_balance_type=MomentumBalanceType.none,
            energy_split_basis=EnergySplittingType.none,
        )

        # set up stage connections
        for i in RangeSet(self.ns):
            # connect splitters to each stage
            m.fs.add_component(
                f"connect_retentate_split_{i}",
                Arc(
                    source=m.fs.stage[i].retentate_outlet,
                    destination=m.fs.split_retentate[i].inlet,
                ),
            )
            m.fs.add_component(
                f"connect_permeate_split_{i}",
                Arc(
                    source=m.fs.stage[i].permeate_outlet,
                    destination=m.fs.split_permeate[i].inlet,
                ),
            )

            # connect subsequent stages
            if i != 1:
                m.fs.add_component(
                    f"connect_stages_{i-1}_and_{i}",
                    Arc(
                        source=m.fs.split_permeate[i - 1].forward,
                        destination=m.fs.stage[i].retentate_inlet,
                    ),
                )

        TransformationFactory("network.expand_arcs").apply_to(m)

    def add_mixers(self, m, mixing="tube"):
        """Add side stream mixers."""
        if mixing == "tube":
            m.fs.inlet_mixers = Mixer(
                RangeSet(self.ns),
                RangeSet(self.nt),
                inlet_list=["feed", "diafiltrate", "recycle"],
                property_package=m.fs.properties,
                material_balance_type=MaterialBalanceType.componentTotal,
                energy_mixing_type=MixingType.none,
                momentum_mixing_type=MomentumMixingType.none,
            )

            # connect each mixer to a stage side stream
            for i in RangeSet(self.ns):
                for j in RangeSet(self.nt):
                    m.fs.add_component(
                        f"connect_stage_{i}_inlet_side_stream_{j}",
                        Arc(
                            source=m.fs.inlet_mixers[i, j].outlet,
                            destination=getattr(
                                m.fs.stage[i], f"retentate_side_stream_{j}"
                            ),
                        ),
                    )

                    # fix recycle inlet of last stage mixers to LB (unused)
                    if i == self.ns:
                        m.fs.inlet_mixers[i, j].recycle.flow_vol[0].fix(1e-8)
                        for sol in self.solutes:
                            m.fs.inlet_mixers[i, j].recycle.flow_mass_solute[
                                0, sol
                            ].fix(1e-8)

        elif mixing == "stage":
            m.fs.inlet_mixers = Mixer(
                RangeSet(self.ns),
                inlet_list=["feed", "diafiltrate", "recycle"],
                property_package=m.fs.properties,
                material_balance_type=MaterialBalanceType.componentTotal,
                energy_mixing_type=MixingType.none,
                momentum_mixing_type=MomentumMixingType.none,
            )

            # split the stage mixer into each stage side stream with splitter
            m.fs.splitters = Splitter(
                RangeSet(self.ns),
                num_outlets=self.nt,
                property_package=m.fs.properties,
                material_balance_type=MaterialBalanceType.componentTotal,
                momentum_balance_type=MomentumBalanceType.none,
                energy_split_basis=EnergySplittingType.none,
            )

            # connect each split stream to a stage side stream
            for i in RangeSet(self.ns):
                m.fs.add_component(
                    f"connect_inlet_splitter_{i}",
                    Arc(
                        source=m.fs.inlet_mixers[i].outlet,
                        destination=m.fs.splitters[i].inlet,
                    ),
                )
                # fix recycle inlet of last stage mixers to LB (unused)
                if i == self.ns:
                    m.fs.inlet_mixers[i].recycle.flow_vol[0].fix(1e-8)
                    for sol in self.solutes:
                        m.fs.inlet_mixers[i].recycle.flow_mass_solute[0, sol].fix(1e-8)

                for j in RangeSet(self.nt):
                    m.fs.add_component(
                        f"connect_stage_{i}_inlet_side_stream_{j}",
                        Arc(
                            source=getattr(m.fs.splitters[i], f"outlet_{j}"),
                            destination=getattr(
                                m.fs.stage[i], f"retentate_side_stream_{j}"
                            ),
                        ),
                    )
        else:
            raise NotImplementedError(
                "Diafiltration flowsheet only supports 'stage' and 'tube' "
                "mixing superstructures."
            )

        TransformationFactory("network.expand_arcs").apply_to(m)

    def add_recycles(self, m, mixing="tube"):
        """Add recycle streams."""
        if self.ns > 1:
            if mixing == "tube":
                m.fs.recycle_splitters = Splitter(
                    RangeSet(2, self.ns),
                    num_outlets=self.nt,
                    property_package=m.fs.properties,
                    material_balance_type=MaterialBalanceType.componentTotal,
                    momentum_balance_type=MomentumBalanceType.none,
                    energy_split_basis=EnergySplittingType.none,
                )

                # connect each recycle stream to the previous stage
                for i in RangeSet(2, self.ns):
                    m.fs.add_component(
                        f"connect_recycle_splitter_{i}",
                        Arc(
                            source=m.fs.split_retentate[i].recycle,
                            destination=m.fs.recycle_splitters[i].inlet,
                        ),
                    )
                    for j in RangeSet(self.nt):
                        m.fs.add_component(
                            f"connect_recycle_{i}_split_{j}",
                            Arc(
                                source=getattr(
                                    m.fs.recycle_splitters[i], f"outlet_{j}"
                                ),
                                destination=m.fs.inlet_mixers[i - 1, j].recycle,
                            ),
                        )

            elif mixing == "stage":
                # connect recycle stream directly to previous stage mixer
                for i in RangeSet(2, self.ns):
                    m.fs.add_component(
                        f"connect_recycle_{i}",
                        Arc(
                            source=m.fs.split_retentate[i].recycle,
                            destination=m.fs.inlet_mixers[i - 1].recycle,
                        ),
                    )
            else:
                raise NotImplementedError(
                    "Diafiltration flowsheet only supports 'stage' and 'tube' "
                    "mixing superstructures."
                )

            TransformationFactory("network.expand_arcs").apply_to(m)

    def add_feed(self, m):
        """Add feed streams."""
        m.fs.split_feed = Splitter(
            num_outlets=len(m.fs.inlet_mixers),
            property_package=m.fs.properties,
            material_balance_type=MaterialBalanceType.componentTotal,
            momentum_balance_type=MomentumBalanceType.none,
            energy_split_basis=EnergySplittingType.none,
        )

        # set feed values
        m.fs.split_feed.inlet.flow_vol[0].fix(self.feed["solvent"])
        for sol in self.solutes:
            m.fs.split_feed.inlet.flow_mass_solute[0, sol].fix(self.feed[sol])

        # connect feeds to inlet mixers
        for i in m.fs.inlet_mixers:
            if type(i) is tuple:
                num = (i[0] - 1) * self.nt + i[1]
            else:
                num = i
            m.fs.add_component(
                f"connect_feed_{num}",
                Arc(
                    source=getattr(m.fs.split_feed, f"outlet_{num}"),
                    destination=m.fs.inlet_mixers[i].feed,
                ),
            )

        TransformationFactory("network.expand_arcs").apply_to(m)

    def add_diafiltrate(self, m):
        """Add diafiltrate streams."""
        m.fs.split_diafiltrate = Splitter(
            num_outlets=len(m.fs.inlet_mixers),
            property_package=m.fs.properties,
            material_balance_type=MaterialBalanceType.componentTotal,
            momentum_balance_type=MomentumBalanceType.none,
            energy_split_basis=EnergySplittingType.none,
        )

        # set diafiltrate values
        m.fs.split_diafiltrate.inlet.flow_vol[0].fix(self.diaf["solvent"])
        for sol in self.solutes:
            m.fs.split_diafiltrate.inlet.flow_mass_solute[0, sol].fix(self.diaf[sol])

        # connect diafiltrates to inlet mixers
        for i in m.fs.inlet_mixers:
            if type(i) is tuple:
                num = (i[0] - 1) * self.nt + i[1]
            else:
                num = i
            m.fs.add_component(
                f"connect_diafiltrate_{num}",
                Arc(
                    source=getattr(m.fs.split_diafiltrate, f"outlet_{num}"),
                    destination=m.fs.inlet_mixers[i].diafiltrate,
                ),
            )

        TransformationFactory("network.expand_arcs").apply_to(m)

    def add_isotropic_stage_length(self, m):
        """Add isotropic stage length rule."""

        @m.fs.Constraint(RangeSet(2, self.ns))
        def isotropic_rule(b, i):
            return b.stage[1].length == b.stage[i].length

    def add_objectives(self, m):
        """Add recovery objectives."""

        # mass recovery of solutes
        @m.Expression()
        def rec_mass_co(b):
            return sum(
                m.fs.split_retentate[i].product.flow_mass_solute[0, "Co"]
                for i in RangeSet(self.ns)
            )

        @m.Expression()
        def rec_mass_li(b):
            return sum(
                m.fs.split_permeate[i].product.flow_mass_solute[0, "Li"]
                for i in RangeSet(self.ns)
            )

        # percent recovery of solutes
        @m.Expression()
        def rec_perc_co(b):
            return b.rec_mass_co / (
                m.fs.split_feed.mixed_state[0].flow_mass_solute["Co"]
                + m.fs.split_diafiltrate.mixed_state[0].flow_mass_solute["Co"]
            )

        @m.Expression()
        def rec_perc_li(b):
            return b.rec_mass_li / (
                m.fs.split_feed.mixed_state[0].flow_mass_solute["Co"]
                + m.fs.split_diafiltrate.mixed_state[0].flow_mass_solute["Co"]
            )

        # mass recovery objectives
        m.co_obj = Objective(expr=m.rec_mass_co, sense=maximize)

        m.li_obj = Objective(expr=m.rec_mass_li, sense=maximize)

        # select specified objective
        if self.solute_obj == "Co":
            m.li_obj.deactivate()
        if self.solute_obj == "Li":
            m.co_obj.deactivate()

        # percent recovery lower bound constraints
        m.recovery_li = Param(initialize=0.95, mutable=True)
        m.recovery_co = Param(initialize=0.95, mutable=True)

        @m.Constraint()
        def li_lb(b):
            return b.rec_perc_li >= m.recovery_li

        @m.Constraint()
        def co_lb(b):
            return b.rec_perc_co >= m.recovery_co

        # select appropriate lower bound
        if self.solute_obj == "Co":
            m.co_lb.deactivate()
        if self.solute_obj == "Li":
            m.li_lb.deactivate()

        # product stream purities
        @m.Expression()
        def purity_co(b):
            return sum(
                m.fs.split_retentate[i].product.flow_mass_solute[0, "Co"]
                for i in RangeSet(self.ns)
            ) / sum(
                m.fs.split_retentate[i].product.flow_mass_solute[0, j]
                for i in RangeSet(self.ns)
                for j in self.solutes
            )

        @m.Expression()
        def purity_li(b):
            return sum(
                m.fs.split_permeate[i].product.flow_mass_solute[0, "Li"]
                for i in RangeSet(self.ns)
            ) / sum(
                m.fs.split_permeate[i].product.flow_mass_solute[0, j]
                for i in RangeSet(self.ns)
                for j in self.solutes
            )

        m.pure = Param(initialize=0.1, mutable=True)

        @m.Constraint()
        def purity_co_lb(b):
            return sum(
                m.fs.split_retentate[i].product.flow_mass_solute[0, "Co"]
                for i in RangeSet(self.ns)
            ) >= m.pure * sum(
                m.fs.split_retentate[i].product.flow_mass_solute[0, j]
                for i in RangeSet(self.ns)
                for j in self.solutes
            )

        @m.Constraint()
        def purity_li_lb(b):
            return sum(
                m.fs.split_permeate[i].product.flow_mass_solute[0, "Li"]
                for i in RangeSet(self.ns)
            ) >= m.pure * sum(
                m.fs.split_permeate[i].product.flow_mass_solute[0, j]
                for i in RangeSet(self.ns)
                for j in self.solutes
            )

        m.purity_co_lb.deactivate()
        m.purity_li_lb.deactivate()

        # product stream mass impurities
        @m.Expression()
        def impurity_retentate(b):
            return sum(
                m.fs.split_retentate[i].product.flow_mass_solute[0, "Li"]
                for i in RangeSet(self.ns)
            )

        @m.Expression()
        def impurity_permeate(b):
            return sum(
                m.fs.split_permeate[i].product.flow_mass_solute[0, "Co"]
                for i in RangeSet(self.ns)
            )

    def mix_products(self, m):
        """Mix process products."""
        m.fs.mix_product_retentate = Mixer(
            num_inlets=self.ns,
            property_package=m.fs.properties,
            material_balance_type=MaterialBalanceType.componentTotal,
            energy_mixing_type=MixingType.none,
            momentum_mixing_type=MomentumMixingType.none,
        )

        m.fs.mix_product_permeate = Mixer(
            num_inlets=self.ns,
            property_package=m.fs.properties,
            material_balance_type=MaterialBalanceType.componentTotal,
            energy_mixing_type=MixingType.none,
            momentum_mixing_type=MomentumMixingType.none,
        )
        # connect product streams to product mixer
        for i in RangeSet(self.ns):
            m.fs.add_component(
                f"connect_prod_retentate_{i}",
                Arc(
                    source=m.fs.split_retentate[i].product,
                    destination=getattr(m.fs.mix_product_retentate, f"inlet_{i}"),
                ),
            )
            m.fs.add_component(
                f"connect_prod_permeate_{i}",
                Arc(
                    source=m.fs.split_permeate[i].product,
                    destination=getattr(m.fs.mix_product_permeate, f"inlet_{i}"),
                ),
            )
        TransformationFactory("network.expand_arcs").apply_to(m)

    def add_precipitators(self, m):
        """Add precipitator units."""
        m.fs.precipitator = Precipitator(
            ["retentate", "permeate"],
            outlet_list=["solid", "recycle"],
            yields=self.perc_precipitate,
            property_package=m.fs.properties,
            material_balance_type=MaterialBalanceType.componentTotal,
            momentum_balance_type=MomentumBalanceType.none,
            energy_split_basis=EnergySplittingType.none,
        )

        # connect mixed products
        for prod in ["retentate", "permeate"]:
            m.fs.add_component(
                f"connect_precipitator_{prod}",
                Arc(
                    source=getattr(m.fs, f"mix_product_{prod}").outlet,
                    destination=m.fs.precipitator[prod].inlet,
                ),
            )

        TransformationFactory("network.expand_arcs").apply_to(m)

    def connect_diafiltrate(self, m):
        """Connect precipitator recycle to diafiltrate inlet."""
        # add mixer and splitter
        m.fs.mix_precipitate_recycle = Mixer(
            inlet_list=["retentate", "permeate"],
            property_package=m.fs.properties,
            material_balance_type=MaterialBalanceType.componentTotal,
            energy_mixing_type=MixingType.none,
            momentum_mixing_type=MomentumMixingType.none,
        )
        m.fs.split_precipitate_recycle = Splitter(
            outlet_list=["waste", "recycle"],
            property_package=m.fs.properties,
            material_balance_type=MaterialBalanceType.componentTotal,
            momentum_balance_type=MomentumBalanceType.none,
            energy_split_basis=EnergySplittingType.none,
        )

        # connect precipitator outlets to mixer
        for prod in ["retentate", "permeate"]:
            m.fs.add_component(
                f"connect_precipitator_{prod}_mixer",
                Arc(
                    source=m.fs.precipitator[prod].recycle,
                    destination=getattr(m.fs.mix_precipitate_recycle, f"{prod}"),
                ),
            )
        m.fs.connect_precipitate_mix_split = Arc(
            source=m.fs.mix_precipitate_recycle.outlet,
            destination=m.fs.split_precipitate_recycle.inlet,
        )

        # connect to diafiltrate inlet
        m.fs.connect_precipitate_diafiltrate = Arc(
            source=m.fs.split_precipitate_recycle.recycle,
            destination=m.fs.split_diafiltrate.inlet,
        )

        # unfix diafiltrate inlet
        m.fs.split_diafiltrate.inlet.flow_vol[0].unfix()
        for sol in self.solutes:
            m.fs.split_diafiltrate.inlet.flow_mass_solute[0, sol].unfix()

        # This should be the same as the set diafiltrate UB
        m.fs.split_precipitate_recycle.split_fraction[0, "recycle"].fix(
            self.diaf["solvent"] / (self.feed["solvent"] + self.diaf["solvent"])
        )

        TransformationFactory("network.expand_arcs").apply_to(m)

    def precipitate_objectives(self, m):
        """Set up objectives for flowsheet with precipitators."""
        # deactivate objectives, bounds for flowsheet without precipitators
        m.co_obj.deactivate()
        m.li_obj.deactivate()
        m.co_lb.deactivate()
        m.li_lb.deactivate()

        @m.Expression()
        def prec_mass_co(b):
            return m.fs.precipitator["retentate"].solid.flow_mass_solute[0, "Co"]

        @m.Expression()
        def prec_mass_li(b):
            return m.fs.precipitator["permeate"].solid.flow_mass_solute[0, "Li"]

        # percent recovery of solutes
        @m.Expression()
        def prec_perc_co(b):
            return b.prec_mass_co / (
                (m.fs.split_feed.mixed_state[0].flow_mass_solute["Co"])
            )

        @m.Expression()
        def prec_perc_li(b):
            return b.prec_mass_li / (
                (m.fs.split_feed.mixed_state[0].flow_mass_solute["Li"])
            )

        m.prec_co_obj = Objective(expr=m.prec_mass_co, sense=maximize)
        m.prec_li_obj = Objective(expr=m.prec_mass_li, sense=maximize)

        # select specified objective
        if self.solute_obj == "Co":
            m.prec_li_obj.deactivate()
        if self.solute_obj == "Li":
            m.prec_co_obj.deactivate()

        m.prec_li_lb = Constraint(expr=m.prec_perc_li >= m.recovery_li)
        m.prec_co_lb = Constraint(expr=m.prec_perc_co >= m.recovery_co)
        # select appropriate lower bound
        if self.solute_obj == "Co":
            m.prec_co_lb.deactivate()
        if self.solute_obj == "Li":
            m.prec_li_lb.deactivate()

    def initialize_stage_splitters(self, m, stage, mixing="tube"):
        """Initialize splitters of a stage."""
        split_initializer = SeparatorInitializer()
        i = stage
        if i == 1:
            m.fs.split_retentate[i].split_fraction[0, "recycle"].fix(0)
            m.fs.split_permeate[i].split_fraction[0, "product"].fix(0.5)
        elif i == self.ns:
            m.fs.split_retentate[i].split_fraction[0, "product"].fix(0.5)
            m.fs.split_permeate[i].split_fraction[0, "forward"].fix(0)
        else:
            m.fs.split_retentate[i].split_fraction[0, "product"].fix(0.5)
            m.fs.split_permeate[i].split_fraction[0, "product"].fix(0.5)

        split_initializer.initialize(m.fs.split_retentate[i])
        split_initializer.initialize(m.fs.split_permeate[i])

        # propagate recycle if not first stage
        if i != 1:
            if mixing == "tube":
                propagate_state(
                    source=m.fs.split_retentate[i].recycle,
                    destination=m.fs.recycle_splitters[i].inlet,
                )
                for j in RangeSet(self.nt - 1):
                    m.fs.recycle_splitters[i].split_fraction[0, f"outlet_{j}"].fix(
                        1 / self.nt
                    )
                split_initializer.initialize(m.fs.recycle_splitters[i])

                # propagate recycle to the previous stage
                for j in RangeSet(self.nt):
                    m.fs.inlet_mixers[i - 1, j].recycle.flow_vol[0].unfix()
                    for sol in self.solutes:
                        m.fs.inlet_mixers[i - 1, j].recycle.flow_mass_solute[
                            0, sol
                        ].unfix()

                    propagate_state(
                        source=getattr(m.fs.recycle_splitters[i], f"outlet_{j}"),
                        destination=m.fs.inlet_mixers[i - 1, j].recycle,
                    )
            elif mixing == "stage":
                m.fs.inlet_mixers[i - 1].recycle.flow_vol[0].unfix()
                for sol in self.solutes:
                    m.fs.inlet_mixers[i - 1].recycle.flow_mass_solute[0, sol].unfix()
                propagate_state(
                    source=m.fs.split_retentate[i].recycle,
                    destination=m.fs.inlet_mixers[i - 1].recycle,
                )

    def initialize_single_stage(self, m, stage, mixing="tube"):
        """Initialize a single stage."""
        # set up initializers
        stage_initializer = MSContactorInitializer()

        # propagate side stream inlets
        i = stage
        for j in RangeSet(self.nt):
            m.fs.stage[i].retentate_side_stream_state[0, j].flow_vol.unfix()
            for sol in self.solutes:
                m.fs.stage[i].retentate_side_stream_state[0, j].flow_mass_solute[
                    sol
                ].unfix()
            if mixing == "tube":
                propagate_state(
                    source=m.fs.inlet_mixers[i, j].outlet,
                    destination=getattr(m.fs.stage[i], f"retentate_side_stream_{j}"),
                )
            elif mixing == "stage":
                propagate_state(
                    source=getattr(m.fs.splitters[i], f"outlet_{j}"),
                    destination=getattr(m.fs.stage[i], f"retentate_side_stream_{j}"),
                )
            m.fs.stage[i].retentate_side_stream_state[0, j].flow_vol.fix()
            for sol in self.solutes:
                m.fs.stage[i].retentate_side_stream_state[0, j].flow_mass_solute[
                    sol
                ].fix()

            # the mscontactor initializer sets the initial value of the stream
            # to the sum of its inlets. Set material transfer to permeate to a
            # nonzero value to avoid warnings of permeate values being lower
            # than the LB of 1e-8.
            m.fs.stage[i].material_transfer_term[
                0, j, "permeate", "retentate", "solvent"
            ].set_value(1e-4)
            for sol in self.solutes:
                m.fs.stage[i].material_transfer_term[
                    0, j, "permeate", "retentate", sol
                ].set_value(1e-4)
        # propagate retentate inlet if not first stage
        if i != 1:
            propagate_state(
                source=m.fs.split_permeate[i - 1].forward,
                destination=m.fs.stage[i].retentate_inlet,
            )

        # initialize membrane unit and associated product splitters
        stage_initializer.initialize(m.fs.stage[i])

        propagate_state(
            source=m.fs.stage[i].retentate_outlet,
            destination=m.fs.split_retentate[i].inlet,
        )
        propagate_state(
            source=m.fs.stage[i].permeate_outlet,
            destination=m.fs.split_permeate[i].inlet,
        )

        self.initialize_stage_splitters(m, stage, mixing)

    def initialize_precipitators(self, m, precipitate):
        """Initialize precipitators."""
        mixer_initializer = MixerInitializer()
        split_initializer = SeparatorInitializer()

        # initialize precipitator related units
        if precipitate:
            for i in RangeSet(self.ns):
                propagate_state(
                    source=m.fs.split_retentate[i].product,
                    destination=getattr(m.fs.mix_product_retentate, f"inlet_{i}"),
                )
                propagate_state(
                    source=m.fs.split_permeate[i].product,
                    destination=getattr(m.fs.mix_product_permeate, f"inlet_{i}"),
                )
            mixer_initializer.initialize(m.fs.mix_product_retentate)
            mixer_initializer.initialize(m.fs.mix_product_permeate)

            for prod in ["retentate", "permeate"]:
                propagate_state(
                    source=getattr(m.fs, f"mix_product_{prod}").outlet,
                    destination=m.fs.precipitator[prod].inlet,
                )
                split_initializer.initialize(m.fs.precipitator[prod])

                propagate_state(
                    source=m.fs.precipitator[prod].recycle,
                    destination=getattr(m.fs.mix_precipitate_recycle, f"{prod}"),
                )
            mixer_initializer.initialize(m.fs.mix_precipitate_recycle)
            propagate_state(
                source=m.fs.mix_precipitate_recycle.outlet,
                destination=m.fs.split_precipitate_recycle.inlet,
            )
            split_initializer.initialize(m.fs.split_precipitate_recycle)
            propagate_state(
                source=m.fs.split_precipitate_recycle.recycle,
                destination=m.fs.split_diafiltrate.inlet,
            )

    def check_precipitates(self, m, precipitate):
        """Check to see if precipitator exists."""
        if not precipitate:
            if hasattr(m.fs, "precipitator"):
                raise NotImplementedError(
                    "Precipitator was found in model. "
                    "Try setting its initialize option to `True`."
                )

    def initialize_feeds(self, m, mixing):
        """Set inlets and and initialize feed."""
        if mixing == "tube":
            inlets = self.ns * self.nt
        elif mixing == "stage":
            inlets = self.ns
        for i in RangeSet(inlets - 1):
            m.fs.split_feed.split_fraction[0, f"outlet_{i}"].fix(1 / inlets)
            m.fs.split_diafiltrate.split_fraction[0, f"outlet_{i}"].fix(1 / inlets)
        split_initializer = SeparatorInitializer()
        split_initializer.initialize(m.fs.split_feed)

    def initialize(self, m, mixing="tube", precipitate=False, info=True):
        """Initialize all IDAES unit models."""
        # initialize feed and diafiltrate splitters
        # 1. we put a bit of the feed streams into all inlet locations
        # 2. then we use fixed-point iteration to converge recycles

        # loggers
        # turn off IDAES INFO logs
        idaes_logger = logging.getLogger("idaes.init")
        idaes_logger.setLevel(idaeslog.WARNING)

        # add flowsheet logger
        flowsheet_logger = logging.getLogger(__name__)
        flowsheet_logger.setLevel("INFO")
        ch = logging.StreamHandler()
        ch.setLevel(logging.INFO)
        if info:
            flowsheet_logger.addHandler(ch)

        # initialization header
        flowsheet_logger.info("*" * 50)
        flowsheet_logger.info("* Diafiltration Flowsheet Initialization")
        flowsheet_logger.info("*" * 50)

        # Change logger level to avoid flood of initialization INFO

        self.initialize_feeds(m, mixing)
        split_initializer = SeparatorInitializer()

        # outer loop for precipitator initialization
        diaf_old = 0
        diaf_new = 1
        itr = 0
        check_sol = self.solutes[0]
        while not np.isclose(diaf_old, diaf_new) and itr < 100:
            diaf_old = value(
                m.fs.split_diafiltrate.mixed_state[0].flow_mass_solute[check_sol]
            )
            split_initializer.initialize(m.fs.split_diafiltrate)

            # inner loop for membranes initialization
            check_old = 0
            check_new = 1
            iteration = 0
            # check first mixer
            check_loc = m.fs.inlet_mixers.index_set().first()
            while not np.isclose(check_old, check_new) and iteration < 100:
                flowsheet_logger.info(f"  Membranes Iteration: {iteration}")
                # propagate feed and diafiltrate state to mixers
                for i in m.fs.inlet_mixers:
                    if type(i) is tuple:
                        num = (i[0] - 1) * self.nt + i[1]
                    else:
                        num = i
                    propagate_state(
                        source=getattr(m.fs.split_feed, f"outlet_{num}"),
                        destination=m.fs.inlet_mixers[i].feed,
                    )
                    propagate_state(
                        source=getattr(m.fs.split_diafiltrate, f"outlet_{num}"),
                        destination=m.fs.inlet_mixers[i].diafiltrate,
                    )

                    if iteration == 0:
                        # fix recycle streams as 0
                        if m.fs.inlet_mixers[i].recycle.flow_vol[0].value != 1e-8:
                            m.fs.inlet_mixers[i].recycle.flow_vol[0].fix(0)
                            for sol in self.solutes:
                                m.fs.inlet_mixers[i].recycle.flow_mass_solute[
                                    0, sol
                                ].fix(0)
                    else:
                        if i == check_loc:
                            check_old = value(
                                m.fs.inlet_mixers[i].mixed_state[0].flow_vol
                            )

                    mixer_initializer = MixerInitializer()
                    mixer_initializer.initialize(m.fs.inlet_mixers[i])
                    if i == check_loc:
                        check_new = value(m.fs.inlet_mixers[i].mixed_state[0].flow_vol)

                    # propagate state if using stage mixing to the splitter
                    if mixing == "stage":
                        propagate_state(
                            source=m.fs.inlet_mixers[i].outlet,
                            destination=m.fs.splitters[i].inlet,
                        )
                        for j in RangeSet(self.nt - 1):
                            m.fs.splitters[i].split_fraction[0, f"outlet_{j}"].fix(
                                1 / self.nt
                            )
                        split_initializer.initialize(m.fs.splitters[i])

                # initialize stages and relevant splitters
                for i in RangeSet(self.ns):
                    self.initialize_single_stage(m, stage=i, mixing=mixing)

                flowsheet_logger.info(f"  =>Recycle Error: {check_new - check_old}")
                iteration += 1

            ###############################################################
            # check if precipitators are included
            self.check_precipitates(m, precipitate)

            if not precipitate:
                break

            flowsheet_logger.info(f"Precipitator Iteration {itr}")

            self.initialize_precipitators(m, precipitate)

            diaf_new = value(
                m.fs.split_diafiltrate.mixed_state[0].flow_mass_solute[check_sol]
            )
            flowsheet_logger.info(f"=>Recycle Error: {diaf_new - diaf_old}\n")
            itr += 1

        # model scaling
        flowsheet_logger.info("***scaling model***")
        self.model_scaling(m)

        # remove logging handler
        if info:
            flowsheet_logger.removeHandler(ch)

    def num_inlets(self, mixing):
        """Find the number of inlets."""
        if mixing == "tube":
            inlets = self.ns * self.nt
        elif mixing == "stage":
            inlets = self.ns
        return inlets

    def unfix_dof(self, m, mixing="tube", precipitate=False):
        """Unfix model DoF."""
        inlets = self.num_inlets(mixing)
        # go through all split feed/diafiltrate streams and unfix them
        for i in RangeSet(inlets - 1):
            m.fs.split_feed.split_fraction[0, f"outlet_{i}"].unfix()
            m.fs.split_diafiltrate.split_fraction[0, f"outlet_{i}"].unfix()

        # Unfix stage recycle inlets
        for i in m.fs.inlet_mixers:
            if m.fs.inlet_mixers[i].recycle.flow_vol[0].value != 1e-8:
                m.fs.inlet_mixers[i].recycle.flow_vol[0].unfix()
                for sol in self.solutes:
                    m.fs.inlet_mixers[i].recycle.flow_mass_solute[0, sol].unfix()
            if mixing == "stage":
                for j in RangeSet(self.nt - 1):
                    m.fs.splitters[i].split_fraction[0, f"outlet_{j}"].unfix()

        # go through each stage and unfix relevant membrane units and splitters
        for i in RangeSet(self.ns):
            for j in RangeSet(self.nt):
                m.fs.stage[i].retentate_side_stream_state[0, j].flow_vol.unfix()
                for sol in self.solutes:
                    m.fs.stage[i].retentate_side_stream_state[0, j].flow_mass_solute[
                        sol
                    ].unfix()
            m.fs.split_retentate[i].split_fraction[0, "product"].unfix()
            m.fs.split_permeate[i].split_fraction[0, "product"].unfix()

            # unfix recycle splitter
            if i != 1:
                if mixing == "tube":
                    for j in RangeSet(self.nt - 1):
                        m.fs.recycle_splitters[i].split_fraction[
                            0, f"outlet_{j}"
                        ].unfix()

            # unfix stage lengths
            m.fs.stage[i].length.unfix()

        # the recycle and forward stream of respective first/last stages are
        # not used. Fix these to 0.
        m.fs.split_retentate[1].split_fraction[0, "recycle"].fix(0)
        m.fs.split_permeate[self.ns].split_fraction[0, "forward"].fix(0)

        # unfix recycle split fraction and set diafiltrate upper bound
        # the upper bound is set to the saved diafiltrate flow rate
        self.check_precipitates(m, precipitate)
        if precipitate:
            m.fs.split_precipitate_recycle.split_fraction[0, "recycle"].unfix()
            m.fs.split_diafiltrate.inlet.flow_vol.setub(self.diaf["solvent"])
            m.fs.precipitator["retentate"].volume.unfix()
            m.fs.precipitator["permeate"].volume.unfix()

    def model_scaling(self, m):
        """Apply model scaling."""
        # scale constraints with water density
        for con in m.component_data_objects(Constraint):
            if m.fs.properties.dens_H2O.name in list(
                i.name for i in identify_components(con.body, [ScalarParam])
            ):
                set_scaling_factor(con, 1 / 1000)

        TransformationFactory("core.scale_model").apply_to(m, rename=False)

    def add_costing(self, m):
        """
        Adds custom costing block to the flowsheet
        """
        m.fs.costing = DiafiltrationCosting()

        # Create dummy variables to store the UnitModelCostingBlocks
        # These are needed because the sieving coefficient model does not account for pressure
        m.fs.cascade = UnitModelBlock()  # to cost the pressure drop
        m.fs.feed_pump = UnitModelBlock()  # to cost feed pump
        m.fs.diafiltrate_pump = UnitModelBlock()  # to cost diafiltrate pump

        m.fs.cascade.costing = UnitModelCostingBlock(
            flowsheet_costing_block=m.fs.costing,
            costing_method=DiafiltrationCostingData.cost_membrane_pressure_drop,
            costing_method_arguments={
                "water_flux": self.flux * units.m**3 / units.m**2 / units.h,
                "vol_flow_feed": self.feed["solvent"]
                * units.m**3
                / units.h,  # cascade feed
                "vol_flow_perm": sum(
                    m.fs.split_permeate[i].product.flow_vol[0]
                    for i in RangeSet(self.ns)
                ),  # cascade permeate
            },
        )
        if self.simple_costing == False:
            m.fs.feed_pump.costing = UnitModelCostingBlock(
                flowsheet_costing_block=m.fs.costing,
                costing_method=DiafiltrationCostingData.cost_pump,
                costing_method_arguments={
                    "inlet_pressure": self.atmospheric_pressure * units.Pa
                    + units.convert(
                        m.fs.cascade.costing.pressure_drop, to_units=units.Pa
                    ),
                    "outlet_pressure": 1e-5  # assume numerically 0 since SEC accounts for feed pump OPEX
                    * units.psi,  # this should make m.fs.feed_pump.costing.fixed_operating_cost ~0
                    "inlet_vol_flow": self.feed["solvent"]
                    * units.m**3
                    / units.h,  # feed
                    "simple_costing": self.simple_costing,
                },
            )
        m.fs.diafiltrate_pump.costing = UnitModelCostingBlock(
            flowsheet_costing_block=m.fs.costing,
            costing_method=DiafiltrationCostingData.cost_pump,
            costing_method_arguments={
                "inlet_pressure": self.atmospheric_pressure * units.Pa,
                "outlet_pressure": self.operating_pressure * units.psi,
                "inlet_vol_flow": self.diaf["solvent"]
                * units.m**3
                / units.h,  # diafiltrate
                "simple_costing": self.simple_costing,
            },
        )
        # membrane stage cost blocks
        for n in range(1, self.ns + 1):
            m.fs.stage[n].costing = UnitModelCostingBlock(
                flowsheet_costing_block=m.fs.costing,
                costing_method=DiafiltrationCostingData.cost_membranes,
                costing_method_arguments={
                    "membrane_length": m.fs.stage[n].length,
                    "membrane_width": m.fs.stage[n].width,
                },
            )

        if self.precipitate:
            for prod in ["retentate", "permeate"]:
                m.fs.precipitator[prod].costing = UnitModelCostingBlock(
                    flowsheet_costing_block=m.fs.costing,
                    costing_method=DiafiltrationCostingData.cost_precipitator,
                    costing_method_arguments={
                        "precip_volume": m.fs.precipitator[prod].V,
                        "simple_costing": self.simple_costing,
                    },
                )

        m.fs.costing.cost_process()

    def add_costing_objectives(self, m):
        """
        Method to add cost objective to flowsheet for performing optimization

        Args:
            m: Pyomo model
        """
        m.co_obj.deactivate()
        m.li_lb.deactivate()
        m.prec_co_obj.deactivate()
        m.prec_co_lb.activate()

        def cost_obj(m):
            return m.fs.costing.total_annualized_cost

        m.cost_objecticve = Objective(rule=cost_obj)<|MERGE_RESOLUTION|>--- conflicted
+++ resolved
@@ -20,11 +20,8 @@
     TransformationFactory,
     Var,
     maximize,
-<<<<<<< HEAD
     units,
-=======
     value,
->>>>>>> c31ea344
 )
 from pyomo.network import Arc
 
