#####################################################################################################
# “PrOMMiS” was produced under the DOE Process Optimization and Modeling for Minerals Sustainability
# (“PrOMMiS”) initiative, and is copyright (c) 2023-2024 by the software owners: The Regents of the
# University of California, through Lawrence Berkeley National Laboratory, et al. All rights reserved.
# Please see the files COPYRIGHT.md and LICENSE.md for full copyright and license information.
#####################################################################################################
"""
Precipitator unit model.

Modification of the IDAES Separator unit for yield based precipitation.
"""

# Pyomo import
<<<<<<< HEAD
import pyomo.environ as pyo
from pyomo.common.config import ConfigValue
=======
from pyomo.environ import Var, Param, Constraint, units, exp
>>>>>>> ee4e6989

from idaes.core import declare_process_block_class

# IDAES imports
from idaes.models.unit_models.separator import SeparatorData

__author__ = "Jason Yao"


@declare_process_block_class("Precipitator")
class SplitterData(SeparatorData):
    """Modification of Separator unit for precipitation."""

    CONFIG = SeparatorData.CONFIG()

    CONFIG.declare(
        "yields", ConfigValue(domain=dict, doc="Dictionary of precipitator yields")
    )

    def build(self):
        """
        Build Separator.

        Remove all split fractions and constraints, then add project
        specific constraints.
        """
        super().build()
        # TODO add input checking to prevent incorrect setup
        self.deactivate_all_cons()
        self.add_precipitator_constraints()

    def deactivate_all_cons(self):
        """Deactivate all current constraints."""
        for con in self.component_data_objects(Constraint):
            con.deactivate()

    def add_precipitator_constraints(self):
        """
        Add Precipitator constraints.

        1. recycle flow contains all water and dilute solutes
        2. split fraction
        """
        # precipitator yield variables
        # solutes = [i for i in self.mixed_state.component_list
        #            if i != 'solvent']
        # or include generalization for some water in precipitate
        solutes = self.mixed_state.component_list
        self.yields = Var(solutes, self.outlet_idx)

        # set solvent product outlet to be 0
        self.yields["solvent", "solid"].fix(0)

        # Sum of flows yields is 1
        @self.Constraint(solutes, doc="Sum of yields equation")
        def yields_eqn(b, sol):
            return sum(b.yields[sol, i] for i in self.outlet_idx) == 1

        @self.Constraint(
            self.flowsheet().time,
            self.outlet_idx,
            solutes,
            doc="Precipitator outlet equations",
        )
        def outlet_yield_eqn(b, t, o, sol):
            o_block = getattr(self, o + "_state")
            if sol == "solvent":
                return (
                    b.yields[sol, o] * b.mixed_state[t].flow_vol == o_block[t].flow_vol
                )
            return (
                b.yields[sol, o] * b.mixed_state[t].flow_mass_solute[sol]
                == o_block[t].flow_mass_solute[sol]
            )

        # precipitator volume and residence time relations
        self.tau = Var(units=units.hour)
        self.V = Var(units=units.m**3)
        self.V.fix(100)  # initial point m^3
        self.V.setub(1000)  # set UB to prevent ridiculous sizes
        sol = [i for i in self.mixed_state.component_list if i != "solvent"]
        self.alpha = Param(sol, initialize=self.config.yields[self.index()])
        self.beta = Param(sol, initialize={s: 4.6 for s in sol}, units=1 / units.hour)

        @self.Constraint(sol)
        def prec_res_time(b, sol):
            return b.yields[sol, "solid"] == b.alpha[sol] * (
                1 - exp(-b.beta[sol] * b.tau)
            )

        @self.Constraint()
        def prec_vol(b):
            return b.V == b.mixed_state[0].flow_vol * b.tau<|MERGE_RESOLUTION|>--- conflicted
+++ resolved
@@ -11,14 +11,7 @@
 """
 
 # Pyomo import
-<<<<<<< HEAD
-import pyomo.environ as pyo
-from pyomo.common.config import ConfigValue
-=======
 from pyomo.environ import Var, Param, Constraint, units, exp
->>>>>>> ee4e6989
-
-from idaes.core import declare_process_block_class
 
 # IDAES imports
 from idaes.models.unit_models.separator import SeparatorData
