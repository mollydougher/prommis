--- conflicted
+++ resolved
@@ -6,13 +6,7 @@
 #####################################################################################################
 """Generic multi-solute property package for membrane filtration flowsheet."""
 
-<<<<<<< HEAD
-import pyomo.environ as pyo
-from pyomo.common.config import ConfigValue
-
-=======
 from pyomo.environ import Var, Param, units
->>>>>>> ee4e6989
 from idaes.core import (
     Component,
     MaterialFlowBasis,
