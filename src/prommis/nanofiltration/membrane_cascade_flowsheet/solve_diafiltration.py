#!/usr/bin/env python
#####################################################################################################
# “PrOMMiS” was produced under the DOE Process Optimization and Modeling for Minerals Sustainability
# (“PrOMMiS”) initiative, and is copyright (c) 2023-2024 by the software owners: The Regents of the
# University of California, through Lawrence Berkeley National Laboratory, et al. All rights reserved.
# Please see the files COPYRIGHT.md and LICENSE.md for full copyright and license information.
#####################################################################################################
"""Executable file for generating and solving diafiltration model."""

<<<<<<< HEAD
from pyomo.environ import SolverFactory, Suffix, TransformationFactory

import idaes.logger as idaeslog
from idaes.core.util import from_json
from idaes.core.util.model_statistics import report_statistics

=======
from diafiltration_flowsheet_model import DiafiltrationModel
from idaes.core.util.model_statistics import report_statistics
from pyomo.environ import SolverFactory
>>>>>>> ee4e6989
import utils
from diafiltration_flowsheet_model import diafiltration_model

_log = idaeslog.getLogger(__name__)


def main():
    """Driver for creating diafiltration model."""
    # collect arguments
<<<<<<< HEAD
    mix_style, num_s, num_t = set_arguments()

=======
    args = args[1:]
    mix_style = args[0]
    num_s = int(args[1])
    num_t = int(args[2])

    # set relevant parameter values
    NS = num_s  # number of stages
    NT = num_t  # number of tubes
>>>>>>> ee4e6989
    solutes = ["Li", "Co"]
    flux = 0.1  # m3 / m2 / h
    sieving_coefficient = {"Li": 1.3, "Co": 0.5}
    feed = {
        "solvent": 100,  # m^3/hr of water
        "Li": 1.7 * 100,  # kg/hr
        "Co": 17 * 100,  # kg/hr
    }
    diaf = {
        "solvent": 30,  # m^3/hr of water
        "Li": 0.1 * 30,  # kg/hr
        "Co": 0.2 * 30,  # kg/hr
    }
    precipitate = True

<<<<<<< HEAD
    # setup for diafiltration model
    df = diafiltration_model(
        NS=num_s,
        NT=num_t,
=======
    df = DiafiltrationModel(
        NS=NS,
        NT=NT,
>>>>>>> ee4e6989
        solutes=solutes,
        flux=flux,
        sieving_coefficient=sieving_coefficient,
        feed=feed,
<<<<<<< HEAD
        diaf=diaf,
        precipitate=precipitate,
        perc_precipitate={
=======
        diafiltrate=diaf,
        precipitate=prec,
        precipitate_yield={
>>>>>>> ee4e6989
            "permeate": {"Li": 0.81, "Co": 0.01},
            "retentate": {"Li": 0.20, "Co": 0.89},
        },
    )

    # model initialization
    m = df.build_flowsheet(mixing=mix_style)
    # load the initialized model to save time
    from_json(m, fname="initialized_model_3stages_10tubes")
    df.unfix_dof(m, mixing=mix_style)
    report_statistics(m)

    # set recovery lower bounds
    lithium_recovery = 0.1
    cobalt_recovery = 0.1

    # solve model
<<<<<<< HEAD
    try:
        solve_model(m, L=lithium_recovery, C=cobalt_recovery)
    except Exception:
        _log.info("The solver did not return an optimal solution, trying scaling...")
        try:
            solve_scaled_model(m, L=lithium_recovery, C=cobalt_recovery)
        except Exception:
            _log.info("Failure to solve scaled model")
=======
    # R is used for the Li LB constraint.
    # This can be changed to any desired LB.
    m.R = 0.8
    solver = SolverFactory("ipopt")
    result = solver.solve(m, tee=True)
>>>>>>> ee4e6989

    # NOTE These percent recoveries are for precipitators
    m.prec_perc_co.display()
    m.prec_perc_li.display()

    # Print all relevant flow information
    utils.report_values(m)


def set_arguments(
    mixing="tube",
    num_stages=3,
    num_tubes=10,
):
    mix_style = mixing  # specify 'tube' or 'stage'
    num_s = num_stages  # specify number of stages
    num_t = num_tubes  # specify number of elements/tubes

    return (mix_style, num_s, num_t)


def set_scaling(m):
    """
    Apply scaling factors to certain constraints to improve solver performance

    Args:
        m: Pyomo model
    """
    m.scaling_factor = Suffix(direction=Suffix.EXPORT)

    # Add scaling factors for poorly scaled variables
    m.scaling_factor[m.fs.precipitator["retentate"].costing.precipitator_diameter] = 1e2
    m.scaling_factor[m.fs.precipitator["permeate"].costing.precipitator_diameter] = 1e2
    m.scaling_factor[m.fs.cascade.costing.SEC] = 1e3


def solve_model(m, L, C):
    m.R = L
    m.Rco = C

    solver = SolverFactory("ipopt")
    result = solver.solve(m, tee=True)

    if result.solver.termination_condition == "infeasible":
        raise Exception("The solver returned an infeasible solution")

    if result.solver.termination_condition == "maxIterations":
        raise Exception("The maximum iteration limit was reached")

    return result


def solve_scaled_model(m, L, C):
    m.R = L
    m.Rco = C

    scaling = TransformationFactory("core.scale_model")
    solver = SolverFactory("ipopt")

    set_scaling(m)
    scaled_model = scaling.create_using(m, rename=False)
    result = solver.solve(scaled_model, tee=True)
    # Propagate results back to unscaled model
    scaling.propagate_solution(scaled_model, m)

    return result


if __name__ == "__main__":
    main()<|MERGE_RESOLUTION|>--- conflicted
+++ resolved
@@ -7,18 +7,13 @@
 #####################################################################################################
 """Executable file for generating and solving diafiltration model."""
 
-<<<<<<< HEAD
 from pyomo.environ import SolverFactory, Suffix, TransformationFactory
 
 import idaes.logger as idaeslog
 from idaes.core.util import from_json
+from diafiltration_flowsheet_model import DiafiltrationModel
 from idaes.core.util.model_statistics import report_statistics
 
-=======
-from diafiltration_flowsheet_model import DiafiltrationModel
-from idaes.core.util.model_statistics import report_statistics
-from pyomo.environ import SolverFactory
->>>>>>> ee4e6989
 import utils
 from diafiltration_flowsheet_model import diafiltration_model
 
@@ -28,19 +23,8 @@
 def main():
     """Driver for creating diafiltration model."""
     # collect arguments
-<<<<<<< HEAD
     mix_style, num_s, num_t = set_arguments()
 
-=======
-    args = args[1:]
-    mix_style = args[0]
-    num_s = int(args[1])
-    num_t = int(args[2])
-
-    # set relevant parameter values
-    NS = num_s  # number of stages
-    NT = num_t  # number of tubes
->>>>>>> ee4e6989
     solutes = ["Li", "Co"]
     flux = 0.1  # m3 / m2 / h
     sieving_coefficient = {"Li": 1.3, "Co": 0.5}
@@ -56,29 +40,17 @@
     }
     precipitate = True
 
-<<<<<<< HEAD
     # setup for diafiltration model
-    df = diafiltration_model(
+    df = DiafiltrationModel(
         NS=num_s,
         NT=num_t,
-=======
-    df = DiafiltrationModel(
-        NS=NS,
-        NT=NT,
->>>>>>> ee4e6989
         solutes=solutes,
         flux=flux,
         sieving_coefficient=sieving_coefficient,
         feed=feed,
-<<<<<<< HEAD
-        diaf=diaf,
+        diafiltrate=diaf,
         precipitate=precipitate,
-        perc_precipitate={
-=======
-        diafiltrate=diaf,
-        precipitate=prec,
         precipitate_yield={
->>>>>>> ee4e6989
             "permeate": {"Li": 0.81, "Co": 0.01},
             "retentate": {"Li": 0.20, "Co": 0.89},
         },
@@ -96,7 +68,6 @@
     cobalt_recovery = 0.1
 
     # solve model
-<<<<<<< HEAD
     try:
         solve_model(m, L=lithium_recovery, C=cobalt_recovery)
     except Exception:
@@ -105,13 +76,6 @@
             solve_scaled_model(m, L=lithium_recovery, C=cobalt_recovery)
         except Exception:
             _log.info("Failure to solve scaled model")
-=======
-    # R is used for the Li LB constraint.
-    # This can be changed to any desired LB.
-    m.R = 0.8
-    solver = SolverFactory("ipopt")
-    result = solver.solve(m, tee=True)
->>>>>>> ee4e6989
 
     # NOTE These percent recoveries are for precipitators
     m.prec_perc_co.display()
