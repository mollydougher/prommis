--- conflicted
+++ resolved
@@ -2469,18 +2469,9 @@
             flowsheet_costing_block=m.fs.costing,
             costing_method=DiafiltrationCostingData.cost_pump,
             costing_method_arguments={
-<<<<<<< HEAD
                 "inlet_pressure": m.fs.P_atm,  # units of Pa
                 "outlet_pressure": 1e-5  # assume numerically 0 since SEC accounts for feed pump OPEX
                 * pyunits.psi,  # this should make m.fs.feed_pump.costing.variable_operating_cost ~0
-=======
-                "inlet_pressure": m.fs.P_atm
-                + pyunits.convert(
-                    m.fs.cascade.costing.pressure_drop, to_units=pyunits.Pa
-                ),
-                "outlet_pressure": 1e-5  # assume numerically 0 since SEC accounts for feed pump opex
-                * pyunits.psi,  # this should make m.fs.feed_pump.costing.fixed_operating_cost ~0
->>>>>>> 73c47918
                 "inlet_vol_flow": m.fs.stage3.retentate_flow_vol,  # feed
             },
         )
